--- conflicted
+++ resolved
@@ -131,11 +131,7 @@
 						<li class="tsd-description">
 							<aside class="tsd-sources">
 								<ul>
-<<<<<<< HEAD
-									<li>Defined in <a href="https://github.com/michaelkrone/ngrx-normalizr/blob/ef30679/src/actions/normalize.ts#L87">actions/normalize.ts:87</a></li>
-=======
-									<li>Defined in <a href="https://github.com/michaelkrone/ngrx-normalizr/blob/a78f0ac/src/actions/normalize.ts#L107">actions/normalize.ts:107</a></li>
->>>>>>> d2e41a0a
+									<li>Defined in <a href="https://github.com/michaelkrone/ngrx-normalizr/blob/fb427fc/src/actions/normalize.ts#L107">actions/normalize.ts:107</a></li>
 								</ul>
 							</aside>
 							<div class="tsd-comment tsd-typography">
@@ -167,11 +163,7 @@
 					<div class="tsd-signature tsd-kind-icon">payload<span class="tsd-signature-symbol">:</span> <a href="../interfaces/_actions_normalize_.normalizedatapayload.html" class="tsd-signature-type">NormalizeDataPayload</a><span class="tsd-signature-symbol">&lt;</span><span class="tsd-signature-type">T</span><span class="tsd-signature-symbol">&gt;</span></div>
 					<aside class="tsd-sources">
 						<ul>
-<<<<<<< HEAD
-							<li>Defined in <a href="https://github.com/michaelkrone/ngrx-normalizr/blob/ef30679/src/actions/normalize.ts#L93">actions/normalize.ts:93</a></li>
-=======
-							<li>Defined in <a href="https://github.com/michaelkrone/ngrx-normalizr/blob/a78f0ac/src/actions/normalize.ts#L113">actions/normalize.ts:113</a></li>
->>>>>>> d2e41a0a
+							<li>Defined in <a href="https://github.com/michaelkrone/ngrx-normalizr/blob/fb427fc/src/actions/normalize.ts#L113">actions/normalize.ts:113</a></li>
 						</ul>
 					</aside>
 					<div class="tsd-comment tsd-typography">
@@ -186,11 +178,7 @@
 					<div class="tsd-signature tsd-kind-icon">type<span class="tsd-signature-symbol">:</span> <span class="tsd-signature-type">string</span><span class="tsd-signature-symbol"> =&nbsp;NormalizeActionTypes.SET_DATA</span></div>
 					<aside class="tsd-sources">
 						<ul>
-<<<<<<< HEAD
-							<li>Defined in <a href="https://github.com/michaelkrone/ngrx-normalizr/blob/ef30679/src/actions/normalize.ts#L87">actions/normalize.ts:87</a></li>
-=======
-							<li>Defined in <a href="https://github.com/michaelkrone/ngrx-normalizr/blob/a78f0ac/src/actions/normalize.ts#L107">actions/normalize.ts:107</a></li>
->>>>>>> d2e41a0a
+							<li>Defined in <a href="https://github.com/michaelkrone/ngrx-normalizr/blob/fb427fc/src/actions/normalize.ts#L107">actions/normalize.ts:107</a></li>
 						</ul>
 					</aside>
 					<div class="tsd-comment tsd-typography">
