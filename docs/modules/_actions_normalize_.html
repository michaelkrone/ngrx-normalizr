--- conflicted
+++ resolved
@@ -112,11 +112,7 @@
 					<div class="tsd-signature tsd-kind-icon">ACTION_<wbr>NAMESPACE<span class="tsd-signature-symbol">:</span> <span class="tsd-signature-type">"[@@Normalize]"</span><span class="tsd-signature-symbol"> =&nbsp;&quot;[@@Normalize]&quot;</span></div>
 					<aside class="tsd-sources">
 						<ul>
-<<<<<<< HEAD
-							<li>Defined in <a href="https://github.com/michaelkrone/ngrx-normalizr/blob/ef30679/src/actions/normalize.ts#L11">actions/normalize.ts:11</a></li>
-=======
-							<li>Defined in <a href="https://github.com/michaelkrone/ngrx-normalizr/blob/a78f0ac/src/actions/normalize.ts#L11">actions/normalize.ts:11</a></li>
->>>>>>> d2e41a0a
+							<li>Defined in <a href="https://github.com/michaelkrone/ngrx-normalizr/blob/fb427fc/src/actions/normalize.ts#L11">actions/normalize.ts:11</a></li>
 						</ul>
 					</aside>
 					<div class="tsd-comment tsd-typography">
@@ -138,11 +134,7 @@
 						<li class="tsd-description">
 							<aside class="tsd-sources">
 								<ul>
-<<<<<<< HEAD
-									<li>Defined in <a href="https://github.com/michaelkrone/ngrx-normalizr/blob/ef30679/src/actions/normalize.ts#L135">actions/normalize.ts:135</a></li>
-=======
-									<li>Defined in <a href="https://github.com/michaelkrone/ngrx-normalizr/blob/a78f0ac/src/actions/normalize.ts#L155">actions/normalize.ts:155</a></li>
->>>>>>> d2e41a0a
+									<li>Defined in <a href="https://github.com/michaelkrone/ngrx-normalizr/blob/fb427fc/src/actions/normalize.ts#L155">actions/normalize.ts:155</a></li>
 								</ul>
 							</aside>
 							<div class="tsd-comment tsd-typography">
@@ -166,97 +158,7 @@
 									</div>
 								</li>
 							</ul>
-<<<<<<< HEAD
-							<h4 class="tsd-returns-title">Returns <span class="tsd-signature-type">object</span></h4>
-							<ul class="tsd-parameters">
-								<li class="tsd-parameter">
-									<h5>add<wbr>Data<span class="tsd-signature-symbol">: </span>function</h5>
-									<ul class="tsd-signatures tsd-kind-function tsd-parent-kind-type-literal tsd-is-external tsd-is-not-exported">
-										<li class="tsd-signature tsd-kind-icon">add<wbr>Data<span class="tsd-signature-symbol">(</span>data<span class="tsd-signature-symbol">: </span><span class="tsd-signature-type">Array</span><span class="tsd-signature-symbol">)</span><span class="tsd-signature-symbol">: </span><a href="../classes/_actions_normalize_.adddata.html" class="tsd-signature-type">AddData</a><span class="tsd-signature-symbol">&lt;</span><span class="tsd-signature-type">T</span><span class="tsd-signature-symbol">&gt;</span></li>
-									</ul>
-									<ul class="tsd-descriptions">
-										<li class="tsd-description">
-											<aside class="tsd-sources">
-												<ul>
-													<li>Defined in <a href="https://github.com/michaelkrone/ngrx-normalizr/blob/ef30679/src/actions/normalize.ts#L148">actions/normalize.ts:148</a></li>
-												</ul>
-											</aside>
-											<div class="tsd-comment tsd-typography">
-												<div class="lead">
-													<p>Action creator for the <code>AddData</code> action.</p>
-												</div>
-											</div>
-											<h4 class="tsd-parameters-title">Parameters</h4>
-											<ul class="tsd-parameters">
-												<li>
-													<h5>data: <span class="tsd-signature-type">Array</span></h5>
-												</li>
-											</ul>
-											<h4 class="tsd-returns-title">Returns <a href="../classes/_actions_normalize_.adddata.html" class="tsd-signature-type">AddData</a><span class="tsd-signature-symbol">&lt;</span><span class="tsd-signature-type">T</span><span class="tsd-signature-symbol">&gt;</span></h4>
-											<p>A new instance of the <code>AddData</code> action with the given schema.</p>
-										</li>
-								</ul>        </li>
-								<li class="tsd-parameter">
-									<h5>remove<wbr>Data<span class="tsd-signature-symbol">: </span>function</h5>
-									<ul class="tsd-signatures tsd-kind-function tsd-parent-kind-type-literal tsd-is-external tsd-is-not-exported">
-										<li class="tsd-signature tsd-kind-icon">remove<wbr>Data<span class="tsd-signature-symbol">(</span>id<span class="tsd-signature-symbol">: </span><span class="tsd-signature-type">string</span>, removeChildren<span class="tsd-signature-symbol">?: </span><a href="../interfaces/_actions_normalize_.schemamap.html" class="tsd-signature-type">SchemaMap</a><span class="tsd-signature-symbol">)</span><span class="tsd-signature-symbol">: </span><a href="../classes/_actions_normalize_.removedata.html" class="tsd-signature-type">RemoveData</a></li>
-									</ul>
-									<ul class="tsd-descriptions">
-										<li class="tsd-description">
-											<aside class="tsd-sources">
-												<ul>
-													<li>Defined in <a href="https://github.com/michaelkrone/ngrx-normalizr/blob/ef30679/src/actions/normalize.ts#L155">actions/normalize.ts:155</a></li>
-												</ul>
-											</aside>
-											<div class="tsd-comment tsd-typography">
-												<div class="lead">
-													<p>Action creator for the <code>RemoveData</code> action.</p>
-												</div>
-											</div>
-											<h4 class="tsd-parameters-title">Parameters</h4>
-											<ul class="tsd-parameters">
-												<li>
-													<h5>id: <span class="tsd-signature-type">string</span></h5>
-												</li>
-												<li>
-													<h5><span class="tsd-flag ts-flagOptional">Optional</span> removeChildren: <a href="../interfaces/_actions_normalize_.schemamap.html" class="tsd-signature-type">SchemaMap</a></h5>
-												</li>
-											</ul>
-											<h4 class="tsd-returns-title">Returns <a href="../classes/_actions_normalize_.removedata.html" class="tsd-signature-type">RemoveData</a></h4>
-											<p>A new instance of the <code>RemoveData</code> action with the given schema.</p>
-										</li>
-								</ul>        </li>
-								<li class="tsd-parameter">
-									<h5>set<wbr>Data<span class="tsd-signature-symbol">: </span>function</h5>
-									<ul class="tsd-signatures tsd-kind-function tsd-parent-kind-type-literal tsd-is-external tsd-is-not-exported">
-										<li class="tsd-signature tsd-kind-icon">set<wbr>Data<span class="tsd-signature-symbol">(</span>data<span class="tsd-signature-symbol">: </span><span class="tsd-signature-type">Array</span><span class="tsd-signature-symbol">)</span><span class="tsd-signature-symbol">: </span><a href="../classes/_actions_normalize_.setdata.html" class="tsd-signature-type">SetData</a><span class="tsd-signature-symbol">&lt;</span><span class="tsd-signature-type">T</span><span class="tsd-signature-symbol">&gt;</span></li>
-									</ul>
-									<ul class="tsd-descriptions">
-										<li class="tsd-description">
-											<aside class="tsd-sources">
-												<ul>
-													<li>Defined in <a href="https://github.com/michaelkrone/ngrx-normalizr/blob/ef30679/src/actions/normalize.ts#L141">actions/normalize.ts:141</a></li>
-												</ul>
-											</aside>
-											<div class="tsd-comment tsd-typography">
-												<div class="lead">
-													<p>Action creator for the <code>SetData</code> action.</p>
-												</div>
-											</div>
-											<h4 class="tsd-parameters-title">Parameters</h4>
-											<ul class="tsd-parameters">
-												<li>
-													<h5>data: <span class="tsd-signature-type">Array</span></h5>
-												</li>
-											</ul>
-											<h4 class="tsd-returns-title">Returns <a href="../classes/_actions_normalize_.setdata.html" class="tsd-signature-type">SetData</a><span class="tsd-signature-symbol">&lt;</span><span class="tsd-signature-type">T</span><span class="tsd-signature-symbol">&gt;</span></h4>
-											<p>A new instance of the <code>SetData</code> action with the given schema.</p>
-										</li>
-								</ul>        </li>
-							</ul>
-=======
 							<h4 class="tsd-returns-title">Returns <a href="../interfaces/_actions_normalize_.normalizeactioncreators.html" class="tsd-signature-type">NormalizeActionCreators</a><span class="tsd-signature-symbol">&lt;</span><span class="tsd-signature-type">T</span><span class="tsd-signature-symbol">&gt;</span></h4>
->>>>>>> d2e41a0a
 						</li>
 					</ul>
 				</section>
