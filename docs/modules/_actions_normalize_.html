<!doctype html>
<html class="default no-js">
<head>
	<meta charset="utf-8">
	<meta http-equiv="X-UA-Compatible" content="IE=edge">
	<title>&quot;actions/normalize&quot; | ngrx-normalizr</title>
	<meta name="description" content="">
	<meta name="viewport" content="width=device-width, initial-scale=1">
	<link rel="stylesheet" href="../assets/css/main.css">
</head>
<body>
<header>
	<div class="tsd-page-toolbar">
		<div class="container">
			<div class="table-wrap">
				<div class="table-cell" id="tsd-search" data-index="../assets/js/search.js" data-base="..">
					<div class="field">
						<label for="tsd-search-field" class="tsd-widget search no-caption">Search</label>
						<input id="tsd-search-field" type="text" />
					</div>
					<ul class="results">
						<li class="state loading">Preparing search index...</li>
						<li class="state failure">The search index is not available</li>
					</ul>
					<a href="../index.html" class="title">ngrx-normalizr</a>
				</div>
				<div class="table-cell" id="tsd-widgets">
					<div id="tsd-filter">
						<a href="#" class="tsd-widget options no-caption" data-toggle="options">Options</a>
						<div class="tsd-filter-group">
							<div class="tsd-select" id="tsd-filter-visibility">
								<span class="tsd-select-label">All</span>
								<ul class="tsd-select-list">
									<li data-value="public">Public</li>
									<li data-value="protected">Public/Protected</li>
									<li data-value="private" class="selected">All</li>
								</ul>
							</div>
							<input type="checkbox" id="tsd-filter-inherited" checked />
							<label class="tsd-widget" for="tsd-filter-inherited">Inherited</label>
							<input type="checkbox" id="tsd-filter-externals" checked />
							<label class="tsd-widget" for="tsd-filter-externals">Externals</label>
							<input type="checkbox" id="tsd-filter-only-exported" />
							<label class="tsd-widget" for="tsd-filter-only-exported">Only exported</label>
						</div>
					</div>
					<a href="#" class="tsd-widget menu no-caption" data-toggle="menu">Menu</a>
				</div>
			</div>
		</div>
	</div>
	<div class="tsd-page-title">
		<div class="container">
			<ul class="tsd-breadcrumb">
				<li>
					<a href="../globals.html">Globals</a>
				</li>
				<li>
					<a href="_actions_normalize_.html">&quot;actions/normalize&quot;</a>
				</li>
			</ul>
			<h1>External module &quot;actions/normalize&quot;</h1>
		</div>
	</div>
</header>
<div class="container container-main">
	<div class="row">
		<div class="col-8 col-content">
			<section class="tsd-panel-group tsd-index-group">
				<h2>Index</h2>
				<section class="tsd-panel tsd-index-panel">
					<div class="tsd-index-content">
						<section class="tsd-index-section tsd-is-external">
							<h3>Classes</h3>
							<ul class="tsd-index-list">
								<li class="tsd-kind-class tsd-parent-kind-external-module tsd-has-type-parameter tsd-is-external"><a href="../classes/_actions_normalize_.adddata.html" class="tsd-kind-icon">Add<wbr>Data</a></li>
								<li class="tsd-kind-class tsd-parent-kind-external-module tsd-is-external"><a href="../classes/_actions_normalize_.normalizeactiontypes.html" class="tsd-kind-icon">Normalize<wbr>Action<wbr>Types</a></li>
								<li class="tsd-kind-class tsd-parent-kind-external-module tsd-is-external"><a href="../classes/_actions_normalize_.removedata.html" class="tsd-kind-icon">Remove<wbr>Data</a></li>
								<li class="tsd-kind-class tsd-parent-kind-external-module tsd-has-type-parameter tsd-is-external"><a href="../classes/_actions_normalize_.setdata.html" class="tsd-kind-icon">Set<wbr>Data</a></li>
							</ul>
						</section>
						<section class="tsd-index-section tsd-is-external">
							<h3>Interfaces</h3>
							<ul class="tsd-index-list">
								<li class="tsd-kind-interface tsd-parent-kind-external-module tsd-has-type-parameter tsd-is-external"><a href="../interfaces/_actions_normalize_.normalizeactionconfig.html" class="tsd-kind-icon">Normalize<wbr>Action<wbr>Config</a></li>
								<li class="tsd-kind-interface tsd-parent-kind-external-module tsd-has-type-parameter tsd-is-external"><a href="../interfaces/_actions_normalize_.normalizeactioncreators.html" class="tsd-kind-icon">Normalize<wbr>Action<wbr>Creators</a></li>
								<li class="tsd-kind-interface tsd-parent-kind-external-module tsd-is-external"><a href="../interfaces/_actions_normalize_.normalizeactionpayload.html" class="tsd-kind-icon">Normalize<wbr>Action<wbr>Payload</a></li>
								<li class="tsd-kind-interface tsd-parent-kind-external-module tsd-is-external"><a href="../interfaces/_actions_normalize_.normalizeactionschemaconfig.html" class="tsd-kind-icon">Normalize<wbr>Action<wbr>Schema<wbr>Config</a></li>
								<li class="tsd-kind-interface tsd-parent-kind-external-module tsd-is-external"><a href="../interfaces/_actions_normalize_.normalizeremoveactionconfig.html" class="tsd-kind-icon">Normalize<wbr>Remove<wbr>Action<wbr>Config</a></li>
								<li class="tsd-kind-interface tsd-parent-kind-external-module tsd-is-external"><a href="../interfaces/_actions_normalize_.normalizeremoveactionpayload.html" class="tsd-kind-icon">Normalize<wbr>Remove<wbr>Action<wbr>Payload</a></li>
								<li class="tsd-kind-interface tsd-parent-kind-external-module tsd-is-external"><a href="../interfaces/_actions_normalize_.schemamap.html" class="tsd-kind-icon">Schema<wbr>Map</a></li>
							</ul>
						</section>
						<section class="tsd-index-section tsd-is-external tsd-is-not-exported">
							<h3>Variables</h3>
							<ul class="tsd-index-list">
								<li class="tsd-kind-variable tsd-parent-kind-external-module tsd-is-external tsd-is-not-exported"><a href="_actions_normalize_.html#action_namespace" class="tsd-kind-icon">ACTION_<wbr>NAMESPACE</a></li>
							</ul>
						</section>
						<section class="tsd-index-section tsd-is-external">
							<h3>Functions</h3>
							<ul class="tsd-index-list">
								<li class="tsd-kind-function tsd-parent-kind-external-module tsd-has-type-parameter tsd-is-external"><a href="_actions_normalize_.html#actioncreators" class="tsd-kind-icon">action<wbr>Creators</a></li>
							</ul>
						</section>
					</div>
				</section>
			</section>
			<section class="tsd-panel-group tsd-member-group tsd-is-external tsd-is-not-exported">
				<h2>Variables</h2>
				<section class="tsd-panel tsd-member tsd-kind-variable tsd-parent-kind-external-module tsd-is-external tsd-is-not-exported">
					<a name="action_namespace" class="tsd-anchor"></a>
					<h3>ACTION_<wbr>NAMESPACE</h3>
					<div class="tsd-signature tsd-kind-icon">ACTION_<wbr>NAMESPACE<span class="tsd-signature-symbol">:</span> <span class="tsd-signature-type">"[@@Normalize]"</span><span class="tsd-signature-symbol"> =&nbsp;&quot;[@@Normalize]&quot;</span></div>
					<aside class="tsd-sources">
						<ul>
<<<<<<< HEAD
							<li>Defined in <a href="https://github.com/michaelkrone/ngrx-normalizr/blob/1eda8a0/src/actions/normalize.ts#L12">actions/normalize.ts:12</a></li>
=======
							<li>Defined in <a href="https://github.com/michaelkrone/ngrx-normalizr/blob/1eda8a0/src/actions/normalize.ts#L11">actions/normalize.ts:11</a></li>
>>>>>>> 1e72a168
						</ul>
					</aside>
					<div class="tsd-comment tsd-typography">
						<div class="lead">
							<p>Internal action namespace</p>
						</div>
					</div>
				</section>
			</section>
			<section class="tsd-panel-group tsd-member-group tsd-is-external">
				<h2>Functions</h2>
				<section class="tsd-panel tsd-member tsd-kind-function tsd-parent-kind-external-module tsd-has-type-parameter tsd-is-external">
					<a name="actioncreators" class="tsd-anchor"></a>
					<h3>action<wbr>Creators</h3>
					<ul class="tsd-signatures tsd-kind-function tsd-parent-kind-external-module tsd-has-type-parameter tsd-is-external">
						<li class="tsd-signature tsd-kind-icon">action<wbr>Creators&lt;T&gt;<span class="tsd-signature-symbol">(</span>schema<span class="tsd-signature-symbol">: </span><span class="tsd-signature-type">Entity</span><span class="tsd-signature-symbol">)</span><span class="tsd-signature-symbol">: </span><a href="../interfaces/_actions_normalize_.normalizeactioncreators.html" class="tsd-signature-type">NormalizeActionCreators</a><span class="tsd-signature-symbol">&lt;</span><span class="tsd-signature-type">T</span><span class="tsd-signature-symbol">&gt;</span></li>
					</ul>
					<ul class="tsd-descriptions">
						<li class="tsd-description">
							<aside class="tsd-sources">
								<ul>
<<<<<<< HEAD
									<li>Defined in <a href="https://github.com/michaelkrone/ngrx-normalizr/blob/1eda8a0/src/actions/normalize.ts#L239">actions/normalize.ts:239</a></li>
=======
									<li>Defined in <a href="https://github.com/michaelkrone/ngrx-normalizr/blob/1eda8a0/src/actions/normalize.ts#L155">actions/normalize.ts:155</a></li>
>>>>>>> 1e72a168
								</ul>
							</aside>
							<div class="tsd-comment tsd-typography">
								<div class="lead">
									<p>Create a add of action creators for the <code>AddData</code> and <code>RemoveData</code> actions.
									This is provided for convenience.</p>
								</div>
							</div>
							<h4 class="tsd-type-parameters-title">Type parameters</h4>
							<ul class="tsd-type-parameters">
								<li>
									<h4>T</h4>
								</li>
							</ul>
							<h4 class="tsd-parameters-title">Parameters</h4>
							<ul class="tsd-parameters">
								<li>
									<h5>schema: <span class="tsd-signature-type">Entity</span></h5>
									<div class="tsd-comment tsd-typography">
										<p>The schema the action creators should be bound to</p>
									</div>
								</li>
							</ul>
							<h4 class="tsd-returns-title">Returns <a href="../interfaces/_actions_normalize_.normalizeactioncreators.html" class="tsd-signature-type">NormalizeActionCreators</a><span class="tsd-signature-symbol">&lt;</span><span class="tsd-signature-type">T</span><span class="tsd-signature-symbol">&gt;</span></h4>
						</li>
					</ul>
				</section>
			</section>
		</div>
		<div class="col-4 col-menu menu-sticky-wrap menu-highlight">
			<nav class="tsd-navigation primary">
				<ul>
					<li class="globals  ">
						<a href="../globals.html"><em>Globals</em></a>
					</li>
					<li class="label tsd-is-external">
						<span>Internals</span>
					</li>
					<li class=" tsd-kind-external-module">
						<a href="_index_.html">"index"</a>
					</li>
					<li class="label tsd-is-external">
						<span>Externals</span>
					</li>
					<li class="current tsd-kind-external-module tsd-is-external">
						<a href="_actions_normalize_.html">"actions/normalize"</a>
					</li>
					<li class=" tsd-kind-external-module tsd-is-external">
						<a href="_reducers_normalize_.html">"reducers/normalize"</a>
					</li>
				</ul>
			</nav>
			<nav class="tsd-navigation secondary menu-sticky">
				<ul class="before-current">
					<li class=" tsd-kind-class tsd-parent-kind-external-module tsd-has-type-parameter tsd-is-external">
						<a href="../classes/_actions_normalize_.adddata.html" class="tsd-kind-icon">Add<wbr>Data</a>
					</li>
					<li class=" tsd-kind-class tsd-parent-kind-external-module tsd-is-external">
						<a href="../classes/_actions_normalize_.normalizeactiontypes.html" class="tsd-kind-icon">Normalize<wbr>Action<wbr>Types</a>
					</li>
					<li class=" tsd-kind-class tsd-parent-kind-external-module tsd-is-external">
						<a href="../classes/_actions_normalize_.removedata.html" class="tsd-kind-icon">Remove<wbr>Data</a>
					</li>
					<li class=" tsd-kind-class tsd-parent-kind-external-module tsd-has-type-parameter tsd-is-external">
						<a href="../classes/_actions_normalize_.setdata.html" class="tsd-kind-icon">Set<wbr>Data</a>
					</li>
					<li class=" tsd-kind-interface tsd-parent-kind-external-module tsd-has-type-parameter tsd-is-external">
						<a href="../interfaces/_actions_normalize_.normalizeactionconfig.html" class="tsd-kind-icon">Normalize<wbr>Action<wbr>Config</a>
					</li>
					<li class=" tsd-kind-interface tsd-parent-kind-external-module tsd-has-type-parameter tsd-is-external">
						<a href="../interfaces/_actions_normalize_.normalizeactioncreators.html" class="tsd-kind-icon">Normalize<wbr>Action<wbr>Creators</a>
					</li>
					<li class=" tsd-kind-interface tsd-parent-kind-external-module tsd-is-external">
						<a href="../interfaces/_actions_normalize_.normalizeactionpayload.html" class="tsd-kind-icon">Normalize<wbr>Action<wbr>Payload</a>
					</li>
					<li class=" tsd-kind-interface tsd-parent-kind-external-module tsd-is-external">
						<a href="../interfaces/_actions_normalize_.normalizeactionschemaconfig.html" class="tsd-kind-icon">Normalize<wbr>Action<wbr>Schema<wbr>Config</a>
					</li>
					<li class=" tsd-kind-interface tsd-parent-kind-external-module tsd-is-external">
						<a href="../interfaces/_actions_normalize_.normalizeremoveactionconfig.html" class="tsd-kind-icon">Normalize<wbr>Remove<wbr>Action<wbr>Config</a>
					</li>
					<li class=" tsd-kind-interface tsd-parent-kind-external-module tsd-is-external">
						<a href="../interfaces/_actions_normalize_.normalizeremoveactionpayload.html" class="tsd-kind-icon">Normalize<wbr>Remove<wbr>Action<wbr>Payload</a>
					</li>
					<li class=" tsd-kind-interface tsd-parent-kind-external-module tsd-is-external">
						<a href="../interfaces/_actions_normalize_.schemamap.html" class="tsd-kind-icon">Schema<wbr>Map</a>
					</li>
					<li class=" tsd-kind-variable tsd-parent-kind-external-module tsd-is-external tsd-is-not-exported">
						<a href="_actions_normalize_.html#action_namespace" class="tsd-kind-icon">ACTION_<wbr>NAMESPACE</a>
					</li>
					<li class=" tsd-kind-function tsd-parent-kind-external-module tsd-has-type-parameter tsd-is-external">
						<a href="_actions_normalize_.html#actioncreators" class="tsd-kind-icon">action<wbr>Creators</a>
					</li>
				</ul>
			</nav>
		</div>
	</div>
</div>
<footer class="with-border-bottom">
	<div class="container">
		<h2>Legend</h2>
		<div class="tsd-legend-group">
			<ul class="tsd-legend">
				<li class="tsd-kind-module"><span class="tsd-kind-icon">Module</span></li>
				<li class="tsd-kind-object-literal"><span class="tsd-kind-icon">Object literal</span></li>
				<li class="tsd-kind-variable"><span class="tsd-kind-icon">Variable</span></li>
				<li class="tsd-kind-function"><span class="tsd-kind-icon">Function</span></li>
				<li class="tsd-kind-function tsd-has-type-parameter"><span class="tsd-kind-icon">Function with type parameter</span></li>
				<li class="tsd-kind-index-signature"><span class="tsd-kind-icon">Index signature</span></li>
				<li class="tsd-kind-type-alias"><span class="tsd-kind-icon">Type alias</span></li>
			</ul>
			<ul class="tsd-legend">
				<li class="tsd-kind-enum"><span class="tsd-kind-icon">Enumeration</span></li>
				<li class="tsd-kind-enum-member"><span class="tsd-kind-icon">Enumeration member</span></li>
				<li class="tsd-kind-property tsd-parent-kind-enum"><span class="tsd-kind-icon">Property</span></li>
				<li class="tsd-kind-method tsd-parent-kind-enum"><span class="tsd-kind-icon">Method</span></li>
			</ul>
			<ul class="tsd-legend">
				<li class="tsd-kind-interface"><span class="tsd-kind-icon">Interface</span></li>
				<li class="tsd-kind-interface tsd-has-type-parameter"><span class="tsd-kind-icon">Interface with type parameter</span></li>
				<li class="tsd-kind-constructor tsd-parent-kind-interface"><span class="tsd-kind-icon">Constructor</span></li>
				<li class="tsd-kind-property tsd-parent-kind-interface"><span class="tsd-kind-icon">Property</span></li>
				<li class="tsd-kind-method tsd-parent-kind-interface"><span class="tsd-kind-icon">Method</span></li>
				<li class="tsd-kind-index-signature tsd-parent-kind-interface"><span class="tsd-kind-icon">Index signature</span></li>
			</ul>
			<ul class="tsd-legend">
				<li class="tsd-kind-class"><span class="tsd-kind-icon">Class</span></li>
				<li class="tsd-kind-class tsd-has-type-parameter"><span class="tsd-kind-icon">Class with type parameter</span></li>
				<li class="tsd-kind-constructor tsd-parent-kind-class"><span class="tsd-kind-icon">Constructor</span></li>
				<li class="tsd-kind-property tsd-parent-kind-class"><span class="tsd-kind-icon">Property</span></li>
				<li class="tsd-kind-method tsd-parent-kind-class"><span class="tsd-kind-icon">Method</span></li>
				<li class="tsd-kind-accessor tsd-parent-kind-class"><span class="tsd-kind-icon">Accessor</span></li>
				<li class="tsd-kind-index-signature tsd-parent-kind-class"><span class="tsd-kind-icon">Index signature</span></li>
			</ul>
			<ul class="tsd-legend">
				<li class="tsd-kind-constructor tsd-parent-kind-class tsd-is-inherited"><span class="tsd-kind-icon">Inherited constructor</span></li>
				<li class="tsd-kind-property tsd-parent-kind-class tsd-is-inherited"><span class="tsd-kind-icon">Inherited property</span></li>
				<li class="tsd-kind-method tsd-parent-kind-class tsd-is-inherited"><span class="tsd-kind-icon">Inherited method</span></li>
				<li class="tsd-kind-accessor tsd-parent-kind-class tsd-is-inherited"><span class="tsd-kind-icon">Inherited accessor</span></li>
			</ul>
			<ul class="tsd-legend">
				<li class="tsd-kind-property tsd-parent-kind-class tsd-is-protected"><span class="tsd-kind-icon">Protected property</span></li>
				<li class="tsd-kind-method tsd-parent-kind-class tsd-is-protected"><span class="tsd-kind-icon">Protected method</span></li>
				<li class="tsd-kind-accessor tsd-parent-kind-class tsd-is-protected"><span class="tsd-kind-icon">Protected accessor</span></li>
			</ul>
			<ul class="tsd-legend">
				<li class="tsd-kind-property tsd-parent-kind-class tsd-is-private"><span class="tsd-kind-icon">Private property</span></li>
				<li class="tsd-kind-method tsd-parent-kind-class tsd-is-private"><span class="tsd-kind-icon">Private method</span></li>
				<li class="tsd-kind-accessor tsd-parent-kind-class tsd-is-private"><span class="tsd-kind-icon">Private accessor</span></li>
			</ul>
			<ul class="tsd-legend">
				<li class="tsd-kind-property tsd-parent-kind-class tsd-is-static"><span class="tsd-kind-icon">Static property</span></li>
				<li class="tsd-kind-call-signature tsd-parent-kind-class tsd-is-static"><span class="tsd-kind-icon">Static method</span></li>
			</ul>
		</div>
	</div>
</footer>
<div class="container tsd-generator">
	<p>Generated using <a href="http://typedoc.org/" target="_blank">TypeDoc</a></p>
</div>
<div class="overlay"></div>
<script src="../assets/js/main.js"></script>
<script>if (location.protocol == 'file:') document.write('<script src="../assets/js/search.js"><' + '/script>');</script>
</body>
</html><|MERGE_RESOLUTION|>--- conflicted
+++ resolved
@@ -114,11 +114,7 @@
 					<div class="tsd-signature tsd-kind-icon">ACTION_<wbr>NAMESPACE<span class="tsd-signature-symbol">:</span> <span class="tsd-signature-type">"[@@Normalize]"</span><span class="tsd-signature-symbol"> =&nbsp;&quot;[@@Normalize]&quot;</span></div>
 					<aside class="tsd-sources">
 						<ul>
-<<<<<<< HEAD
-							<li>Defined in <a href="https://github.com/michaelkrone/ngrx-normalizr/blob/1eda8a0/src/actions/normalize.ts#L12">actions/normalize.ts:12</a></li>
-=======
-							<li>Defined in <a href="https://github.com/michaelkrone/ngrx-normalizr/blob/1eda8a0/src/actions/normalize.ts#L11">actions/normalize.ts:11</a></li>
->>>>>>> 1e72a168
+							<li>Defined in <a href="https://github.com/michaelkrone/ngrx-normalizr/blob/ab53558/src/actions/normalize.ts#L12">actions/normalize.ts:12</a></li>
 						</ul>
 					</aside>
 					<div class="tsd-comment tsd-typography">
@@ -140,11 +136,7 @@
 						<li class="tsd-description">
 							<aside class="tsd-sources">
 								<ul>
-<<<<<<< HEAD
-									<li>Defined in <a href="https://github.com/michaelkrone/ngrx-normalizr/blob/1eda8a0/src/actions/normalize.ts#L239">actions/normalize.ts:239</a></li>
-=======
-									<li>Defined in <a href="https://github.com/michaelkrone/ngrx-normalizr/blob/1eda8a0/src/actions/normalize.ts#L155">actions/normalize.ts:155</a></li>
->>>>>>> 1e72a168
+									<li>Defined in <a href="https://github.com/michaelkrone/ngrx-normalizr/blob/ab53558/src/actions/normalize.ts#L240">actions/normalize.ts:240</a></li>
 								</ul>
 							</aside>
 							<div class="tsd-comment tsd-typography">
