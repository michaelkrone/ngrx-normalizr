<!doctype html>
<html class="default no-js">
<head>
	<meta charset="utf-8">
	<meta http-equiv="X-UA-Compatible" content="IE=edge">
	<title>NormalizeActionCreators | ngrx-normalizr</title>
	<meta name="description" content="">
	<meta name="viewport" content="width=device-width, initial-scale=1">
	<link rel="stylesheet" href="../assets/css/main.css">
</head>
<body>
<header>
	<div class="tsd-page-toolbar">
		<div class="container">
			<div class="table-wrap">
				<div class="table-cell" id="tsd-search" data-index="../assets/js/search.js" data-base="..">
					<div class="field">
						<label for="tsd-search-field" class="tsd-widget search no-caption">Search</label>
						<input id="tsd-search-field" type="text" />
					</div>
					<ul class="results">
						<li class="state loading">Preparing search index...</li>
						<li class="state failure">The search index is not available</li>
					</ul>
					<a href="../index.html" class="title">ngrx-normalizr</a>
				</div>
				<div class="table-cell" id="tsd-widgets">
					<div id="tsd-filter">
						<a href="#" class="tsd-widget options no-caption" data-toggle="options">Options</a>
						<div class="tsd-filter-group">
							<div class="tsd-select" id="tsd-filter-visibility">
								<span class="tsd-select-label">All</span>
								<ul class="tsd-select-list">
									<li data-value="public">Public</li>
									<li data-value="protected">Public/Protected</li>
									<li data-value="private" class="selected">All</li>
								</ul>
							</div>
							<input type="checkbox" id="tsd-filter-inherited" checked />
							<label class="tsd-widget" for="tsd-filter-inherited">Inherited</label>
							<input type="checkbox" id="tsd-filter-externals" checked />
							<label class="tsd-widget" for="tsd-filter-externals">Externals</label>
							<input type="checkbox" id="tsd-filter-only-exported" />
							<label class="tsd-widget" for="tsd-filter-only-exported">Only exported</label>
						</div>
					</div>
					<a href="#" class="tsd-widget menu no-caption" data-toggle="menu">Menu</a>
				</div>
			</div>
		</div>
	</div>
	<div class="tsd-page-title">
		<div class="container">
			<ul class="tsd-breadcrumb">
				<li>
					<a href="../globals.html">Globals</a>
				</li>
				<li>
					<a href="../modules/_actions_normalize_.html">&quot;actions/normalize&quot;</a>
				</li>
				<li>
					<a href="_actions_normalize_.normalizeactioncreators.html">NormalizeActionCreators</a>
				</li>
			</ul>
			<h1>Interface NormalizeActionCreators&lt;T&gt;</h1>
		</div>
	</div>
</header>
<div class="container container-main">
	<div class="row">
		<div class="col-8 col-content">
			<section class="tsd-panel tsd-comment">
				<div class="tsd-comment tsd-typography">
					<div class="lead">
						<p>Interface for result for the <code>actionCreators</code> function</p>
					</div>
				</div>
			</section>
			<section class="tsd-panel tsd-type-parameters">
				<h3>Type parameters</h3>
				<ul class="tsd-type-parameters">
					<li>
						<h4>T</h4>
					</li>
				</ul>
			</section>
			<section class="tsd-panel tsd-hierarchy">
				<h3>Hierarchy</h3>
				<ul class="tsd-hierarchy">
					<li>
						<span class="target">NormalizeActionCreators</span>
					</li>
				</ul>
			</section>
			<section class="tsd-panel-group tsd-index-group">
				<h2>Index</h2>
				<section class="tsd-panel tsd-index-panel">
					<div class="tsd-index-content">
						<section class="tsd-index-section tsd-is-external">
							<h3>Properties</h3>
							<ul class="tsd-index-list">
								<li class="tsd-kind-property tsd-parent-kind-interface tsd-is-external"><a href="_actions_normalize_.normalizeactioncreators.html#addchilddata" class="tsd-kind-icon">add<wbr>Child<wbr>Data</a></li>
								<li class="tsd-kind-property tsd-parent-kind-interface tsd-is-external"><a href="_actions_normalize_.normalizeactioncreators.html#adddata" class="tsd-kind-icon">add<wbr>Data</a></li>
								<li class="tsd-kind-property tsd-parent-kind-interface tsd-is-external"><a href="_actions_normalize_.normalizeactioncreators.html#removechilddata" class="tsd-kind-icon">remove<wbr>Child<wbr>Data</a></li>
								<li class="tsd-kind-property tsd-parent-kind-interface tsd-is-external"><a href="_actions_normalize_.normalizeactioncreators.html#removedata" class="tsd-kind-icon">remove<wbr>Data</a></li>
								<li class="tsd-kind-property tsd-parent-kind-interface tsd-is-external"><a href="_actions_normalize_.normalizeactioncreators.html#setdata" class="tsd-kind-icon">set<wbr>Data</a></li>
							</ul>
						</section>
					</div>
				</section>
			</section>
			<section class="tsd-panel-group tsd-member-group tsd-is-external">
				<h2>Properties</h2>
				<section class="tsd-panel tsd-member tsd-kind-property tsd-parent-kind-interface tsd-is-external">
					<a name="addchilddata" class="tsd-anchor"></a>
					<h3>add<wbr>Child<wbr>Data</h3>
					<div class="tsd-signature tsd-kind-icon">add<wbr>Child<wbr>Data<span class="tsd-signature-symbol">:</span> <span class="tsd-signature-type">function</span></div>
					<aside class="tsd-sources">
						<ul>
							<li>Defined in <a href="https://github.com/michaelkrone/ngrx-normalizr/blob/dace661/src/actions/normalize.ts#L224">actions/normalize.ts:224</a></li>
						</ul>
					</aside>
					<div class="tsd-comment tsd-typography">
						<div class="lead">
							<p>Action creator for the <code>AddChildData</code> action</p>
						</div>
					</div>
					<div class="tsd-type-declaration">
						<h4>Type declaration</h4>
						<ul class="tsd-parameters">
							<li class="tsd-parameter-siganture">
								<ul class="tsd-signatures tsd-kind-type-literal tsd-parent-kind-property tsd-has-type-parameter tsd-is-not-exported">
									<li class="tsd-signature tsd-kind-icon">&lt;C&gt;<span class="tsd-signature-symbol">(</span>data<span class="tsd-signature-symbol">: </span><span class="tsd-signature-type">Array</span>, childSchema<span class="tsd-signature-symbol">: </span><span class="tsd-signature-type">Entity</span>, parentId<span class="tsd-signature-symbol">: </span><span class="tsd-signature-type">string</span><span class="tsd-signature-symbol">)</span><span class="tsd-signature-symbol">: </span><a href="../classes/_actions_normalize_.addchilddata.html" class="tsd-signature-type">AddChildData</a><span class="tsd-signature-symbol">&lt;</span><span class="tsd-signature-type">C</span><span class="tsd-signature-symbol">&gt;</span></li>
								</ul>
								<ul class="tsd-descriptions">
									<li class="tsd-description">
										<h4 class="tsd-type-parameters-title">Type parameters</h4>
										<ul class="tsd-type-parameters">
											<li>
												<h4>C</h4>
											</li>
										</ul>
										<h4 class="tsd-parameters-title">Parameters</h4>
										<ul class="tsd-parameters">
											<li>
												<h5>data: <span class="tsd-signature-type">Array</span></h5>
											</li>
											<li>
												<h5>childSchema: <span class="tsd-signature-type">Entity</span></h5>
											</li>
											<li>
												<h5>parentId: <span class="tsd-signature-type">string</span></h5>
											</li>
										</ul>
										<h4 class="tsd-returns-title">Returns <a href="../classes/_actions_normalize_.addchilddata.html" class="tsd-signature-type">AddChildData</a><span class="tsd-signature-symbol">&lt;</span><span class="tsd-signature-type">C</span><span class="tsd-signature-symbol">&gt;</span></h4>
									</li>
								</ul>
							</li>
						</ul>
					</div>
				</section>
				<section class="tsd-panel tsd-member tsd-kind-property tsd-parent-kind-interface tsd-is-external">
					<a name="adddata" class="tsd-anchor"></a>
					<h3>add<wbr>Data</h3>
					<div class="tsd-signature tsd-kind-icon">add<wbr>Data<span class="tsd-signature-symbol">:</span> <span class="tsd-signature-type">function</span></div>
					<aside class="tsd-sources">
						<ul>
<<<<<<< HEAD
							<li>Defined in <a href="https://github.com/michaelkrone/ngrx-normalizr/blob/dace661/src/actions/normalize.ts#L219">actions/normalize.ts:219</a></li>
=======
<<<<<<< HEAD
							<li>Defined in <a href="https://github.com/michaelkrone/ngrx-normalizr/blob/6fa4021/src/actions/normalize.ts#L111">actions/normalize.ts:111</a></li>
=======
							<li>Defined in <a href="https://github.com/michaelkrone/ngrx-normalizr/blob/ab53558/src/actions/normalize.ts#L111">actions/normalize.ts:111</a></li>
>>>>>>> origin/master
>>>>>>> 7ab4fc6d
						</ul>
					</aside>
					<div class="tsd-comment tsd-typography">
						<div class="lead">
							<p>Action creator for the <code>AddData</code> action</p>
						</div>
					</div>
					<div class="tsd-type-declaration">
						<h4>Type declaration</h4>
						<ul class="tsd-parameters">
							<li class="tsd-parameter-siganture">
								<ul class="tsd-signatures tsd-kind-type-literal tsd-parent-kind-property tsd-is-not-exported">
									<li class="tsd-signature tsd-kind-icon"><span class="tsd-signature-symbol">(</span>data<span class="tsd-signature-symbol">: </span><span class="tsd-signature-type">Array</span><span class="tsd-signature-symbol">)</span><span class="tsd-signature-symbol">: </span><a href="../classes/_actions_normalize_.adddata.html" class="tsd-signature-type">AddData</a><span class="tsd-signature-symbol">&lt;</span><span class="tsd-signature-type">T</span><span class="tsd-signature-symbol">&gt;</span></li>
								</ul>
								<ul class="tsd-descriptions">
									<li class="tsd-description">
										<h4 class="tsd-parameters-title">Parameters</h4>
										<ul class="tsd-parameters">
											<li>
												<h5>data: <span class="tsd-signature-type">Array</span></h5>
											</li>
										</ul>
										<h4 class="tsd-returns-title">Returns <a href="../classes/_actions_normalize_.adddata.html" class="tsd-signature-type">AddData</a><span class="tsd-signature-symbol">&lt;</span><span class="tsd-signature-type">T</span><span class="tsd-signature-symbol">&gt;</span></h4>
									</li>
								</ul>
							</li>
						</ul>
					</div>
				</section>
				<section class="tsd-panel tsd-member tsd-kind-property tsd-parent-kind-interface tsd-is-external">
					<a name="removechilddata" class="tsd-anchor"></a>
					<h3>remove<wbr>Child<wbr>Data</h3>
					<div class="tsd-signature tsd-kind-icon">remove<wbr>Child<wbr>Data<span class="tsd-signature-symbol">:</span> <span class="tsd-signature-type">function</span></div>
					<aside class="tsd-sources">
						<ul>
							<li>Defined in <a href="https://github.com/michaelkrone/ngrx-normalizr/blob/dace661/src/actions/normalize.ts#L241">actions/normalize.ts:241</a></li>
						</ul>
					</aside>
					<div class="tsd-comment tsd-typography">
						<div class="lead">
							<p>Action creator for the <code>AddChildData</code> action</p>
						</div>
					</div>
					<div class="tsd-type-declaration">
						<h4>Type declaration</h4>
						<ul class="tsd-parameters">
							<li class="tsd-parameter-siganture">
								<ul class="tsd-signatures tsd-kind-type-literal tsd-parent-kind-property tsd-is-not-exported">
									<li class="tsd-signature tsd-kind-icon"><span class="tsd-signature-symbol">(</span>id<span class="tsd-signature-symbol">: </span><span class="tsd-signature-type">string</span>, childSchema<span class="tsd-signature-symbol">: </span><span class="tsd-signature-type">Entity</span>, parentId<span class="tsd-signature-symbol">: </span><span class="tsd-signature-type">string</span><span class="tsd-signature-symbol">)</span><span class="tsd-signature-symbol">: </span><a href="../classes/_actions_normalize_.removechilddata.html" class="tsd-signature-type">RemoveChildData</a></li>
								</ul>
								<ul class="tsd-descriptions">
									<li class="tsd-description">
										<h4 class="tsd-parameters-title">Parameters</h4>
										<ul class="tsd-parameters">
											<li>
												<h5>id: <span class="tsd-signature-type">string</span></h5>
											</li>
											<li>
												<h5>childSchema: <span class="tsd-signature-type">Entity</span></h5>
											</li>
											<li>
												<h5>parentId: <span class="tsd-signature-type">string</span></h5>
											</li>
										</ul>
										<h4 class="tsd-returns-title">Returns <a href="../classes/_actions_normalize_.removechilddata.html" class="tsd-signature-type">RemoveChildData</a></h4>
									</li>
								</ul>
							</li>
						</ul>
					</div>
				</section>
				<section class="tsd-panel tsd-member tsd-kind-property tsd-parent-kind-interface tsd-is-external">
					<a name="removedata" class="tsd-anchor"></a>
					<h3>remove<wbr>Data</h3>
					<div class="tsd-signature tsd-kind-icon">remove<wbr>Data<span class="tsd-signature-symbol">:</span> <span class="tsd-signature-type">function</span></div>
					<aside class="tsd-sources">
						<ul>
<<<<<<< HEAD
							<li>Defined in <a href="https://github.com/michaelkrone/ngrx-normalizr/blob/dace661/src/actions/normalize.ts#L233">actions/normalize.ts:233</a></li>
=======
<<<<<<< HEAD
							<li>Defined in <a href="https://github.com/michaelkrone/ngrx-normalizr/blob/6fa4021/src/actions/normalize.ts#L116">actions/normalize.ts:116</a></li>
=======
							<li>Defined in <a href="https://github.com/michaelkrone/ngrx-normalizr/blob/ab53558/src/actions/normalize.ts#L116">actions/normalize.ts:116</a></li>
>>>>>>> origin/master
>>>>>>> 7ab4fc6d
						</ul>
					</aside>
					<div class="tsd-comment tsd-typography">
						<div class="lead">
							<p>Action creator for the <code>removeData</code> action</p>
						</div>
					</div>
					<div class="tsd-type-declaration">
						<h4>Type declaration</h4>
						<ul class="tsd-parameters">
							<li class="tsd-parameter-siganture">
								<ul class="tsd-signatures tsd-kind-type-literal tsd-parent-kind-property tsd-is-not-exported">
									<li class="tsd-signature tsd-kind-icon"><span class="tsd-signature-symbol">(</span>id<span class="tsd-signature-symbol">: </span><span class="tsd-signature-type">string</span>, removeChildren<span class="tsd-signature-symbol">?: </span><a href="_actions_normalize_.schemamap.html" class="tsd-signature-type">SchemaMap</a><span class="tsd-signature-symbol">)</span><span class="tsd-signature-symbol">: </span><a href="../classes/_actions_normalize_.removedata.html" class="tsd-signature-type">RemoveData</a></li>
								</ul>
								<ul class="tsd-descriptions">
									<li class="tsd-description">
										<h4 class="tsd-parameters-title">Parameters</h4>
										<ul class="tsd-parameters">
											<li>
												<h5>id: <span class="tsd-signature-type">string</span></h5>
											</li>
											<li>
												<h5><span class="tsd-flag ts-flagOptional">Optional</span> removeChildren: <a href="_actions_normalize_.schemamap.html" class="tsd-signature-type">SchemaMap</a></h5>
											</li>
										</ul>
										<h4 class="tsd-returns-title">Returns <a href="../classes/_actions_normalize_.removedata.html" class="tsd-signature-type">RemoveData</a></h4>
									</li>
								</ul>
							</li>
						</ul>
					</div>
				</section>
				<section class="tsd-panel tsd-member tsd-kind-property tsd-parent-kind-interface tsd-is-external">
					<a name="setdata" class="tsd-anchor"></a>
					<h3>set<wbr>Data</h3>
					<div class="tsd-signature tsd-kind-icon">set<wbr>Data<span class="tsd-signature-symbol">:</span> <span class="tsd-signature-type">function</span></div>
					<aside class="tsd-sources">
						<ul>
<<<<<<< HEAD
							<li>Defined in <a href="https://github.com/michaelkrone/ngrx-normalizr/blob/dace661/src/actions/normalize.ts#L214">actions/normalize.ts:214</a></li>
=======
<<<<<<< HEAD
							<li>Defined in <a href="https://github.com/michaelkrone/ngrx-normalizr/blob/6fa4021/src/actions/normalize.ts#L106">actions/normalize.ts:106</a></li>
=======
							<li>Defined in <a href="https://github.com/michaelkrone/ngrx-normalizr/blob/ab53558/src/actions/normalize.ts#L106">actions/normalize.ts:106</a></li>
>>>>>>> origin/master
>>>>>>> 7ab4fc6d
						</ul>
					</aside>
					<div class="tsd-comment tsd-typography">
						<div class="lead">
							<p>Action creator for the <code>SetData</code> action</p>
						</div>
					</div>
					<div class="tsd-type-declaration">
						<h4>Type declaration</h4>
						<ul class="tsd-parameters">
							<li class="tsd-parameter-siganture">
								<ul class="tsd-signatures tsd-kind-type-literal tsd-parent-kind-property tsd-is-not-exported">
									<li class="tsd-signature tsd-kind-icon"><span class="tsd-signature-symbol">(</span>data<span class="tsd-signature-symbol">: </span><span class="tsd-signature-type">Array</span><span class="tsd-signature-symbol">)</span><span class="tsd-signature-symbol">: </span><a href="../classes/_actions_normalize_.setdata.html" class="tsd-signature-type">SetData</a><span class="tsd-signature-symbol">&lt;</span><span class="tsd-signature-type">T</span><span class="tsd-signature-symbol">&gt;</span></li>
								</ul>
								<ul class="tsd-descriptions">
									<li class="tsd-description">
										<h4 class="tsd-parameters-title">Parameters</h4>
										<ul class="tsd-parameters">
											<li>
												<h5>data: <span class="tsd-signature-type">Array</span></h5>
											</li>
										</ul>
										<h4 class="tsd-returns-title">Returns <a href="../classes/_actions_normalize_.setdata.html" class="tsd-signature-type">SetData</a><span class="tsd-signature-symbol">&lt;</span><span class="tsd-signature-type">T</span><span class="tsd-signature-symbol">&gt;</span></h4>
									</li>
								</ul>
							</li>
						</ul>
					</div>
				</section>
			</section>
		</div>
		<div class="col-4 col-menu menu-sticky-wrap menu-highlight">
			<nav class="tsd-navigation primary">
				<ul>
					<li class="globals  ">
						<a href="../globals.html"><em>Globals</em></a>
					</li>
					<li class="label tsd-is-external">
						<span>Internals</span>
					</li>
					<li class=" tsd-kind-external-module">
						<a href="../modules/_index_.html">"index"</a>
					</li>
					<li class="label tsd-is-external">
						<span>Externals</span>
					</li>
					<li class="current tsd-kind-external-module tsd-is-external">
						<a href="../modules/_actions_normalize_.html">"actions/normalize"</a>
					</li>
					<li class=" tsd-kind-external-module tsd-is-external">
						<a href="../modules/_reducers_normalize_.html">"reducers/normalize"</a>
					</li>
				</ul>
			</nav>
			<nav class="tsd-navigation secondary menu-sticky">
				<ul class="before-current">
					<li class=" tsd-kind-class tsd-parent-kind-external-module tsd-has-type-parameter tsd-is-external">
						<a href="../classes/_actions_normalize_.addchilddata.html" class="tsd-kind-icon">Add<wbr>Child<wbr>Data</a>
					</li>
					<li class=" tsd-kind-class tsd-parent-kind-external-module tsd-has-type-parameter tsd-is-external">
						<a href="../classes/_actions_normalize_.adddata.html" class="tsd-kind-icon">Add<wbr>Data</a>
					</li>
					<li class=" tsd-kind-class tsd-parent-kind-external-module tsd-is-external">
						<a href="../classes/_actions_normalize_.normalizeactiontypes.html" class="tsd-kind-icon">Normalize<wbr>Action<wbr>Types</a>
					</li>
					<li class=" tsd-kind-class tsd-parent-kind-external-module tsd-is-external">
						<a href="../classes/_actions_normalize_.removechilddata.html" class="tsd-kind-icon">Remove<wbr>Child<wbr>Data</a>
					</li>
					<li class=" tsd-kind-class tsd-parent-kind-external-module tsd-is-external">
						<a href="../classes/_actions_normalize_.removedata.html" class="tsd-kind-icon">Remove<wbr>Data</a>
					</li>
					<li class=" tsd-kind-class tsd-parent-kind-external-module tsd-has-type-parameter tsd-is-external">
						<a href="../classes/_actions_normalize_.setdata.html" class="tsd-kind-icon">Set<wbr>Data</a>
					</li>
					<li class=" tsd-kind-interface tsd-parent-kind-external-module tsd-has-type-parameter tsd-is-external">
						<a href="_actions_normalize_.normalizeactionconfig.html" class="tsd-kind-icon">Normalize<wbr>Action<wbr>Config</a>
					</li>
				</ul>
				<ul class="current">
					<li class="current tsd-kind-interface tsd-parent-kind-external-module tsd-has-type-parameter tsd-is-external">
						<a href="_actions_normalize_.normalizeactioncreators.html" class="tsd-kind-icon">Normalize<wbr>Action<wbr>Creators</a>
						<ul>
							<li class=" tsd-kind-property tsd-parent-kind-interface tsd-is-external">
								<a href="_actions_normalize_.normalizeactioncreators.html#addchilddata" class="tsd-kind-icon">add<wbr>Child<wbr>Data</a>
							</li>
							<li class=" tsd-kind-property tsd-parent-kind-interface tsd-is-external">
								<a href="_actions_normalize_.normalizeactioncreators.html#adddata" class="tsd-kind-icon">add<wbr>Data</a>
							</li>
							<li class=" tsd-kind-property tsd-parent-kind-interface tsd-is-external">
								<a href="_actions_normalize_.normalizeactioncreators.html#removechilddata" class="tsd-kind-icon">remove<wbr>Child<wbr>Data</a>
							</li>
							<li class=" tsd-kind-property tsd-parent-kind-interface tsd-is-external">
								<a href="_actions_normalize_.normalizeactioncreators.html#removedata" class="tsd-kind-icon">remove<wbr>Data</a>
							</li>
							<li class=" tsd-kind-property tsd-parent-kind-interface tsd-is-external">
								<a href="_actions_normalize_.normalizeactioncreators.html#setdata" class="tsd-kind-icon">set<wbr>Data</a>
							</li>
						</ul>
					</li>
				</ul>
				<ul class="after-current">
					<li class=" tsd-kind-interface tsd-parent-kind-external-module tsd-is-external">
						<a href="_actions_normalize_.normalizeactionpayload.html" class="tsd-kind-icon">Normalize<wbr>Action<wbr>Payload</a>
					</li>
					<li class=" tsd-kind-interface tsd-parent-kind-external-module tsd-is-external">
						<a href="_actions_normalize_.normalizeactionschemaconfig.html" class="tsd-kind-icon">Normalize<wbr>Action<wbr>Schema<wbr>Config</a>
					</li>
					<li class=" tsd-kind-interface tsd-parent-kind-external-module tsd-has-type-parameter tsd-is-external">
						<a href="_actions_normalize_.normalizechildactionconfig.html" class="tsd-kind-icon">Normalize<wbr>Child<wbr>Action<wbr>Config</a>
					</li>
					<li class=" tsd-kind-interface tsd-parent-kind-external-module tsd-has-type-parameter tsd-is-external">
						<a href="_actions_normalize_.normalizechildactionconfigbase.html" class="tsd-kind-icon">Normalize<wbr>Child<wbr>Action<wbr>Config<wbr>Base</a>
					</li>
					<li class=" tsd-kind-interface tsd-parent-kind-external-module tsd-is-external">
						<a href="_actions_normalize_.normalizechildactionpayload.html" class="tsd-kind-icon">Normalize<wbr>Child<wbr>Action<wbr>Payload</a>
					</li>
					<li class=" tsd-kind-interface tsd-parent-kind-external-module tsd-is-external">
						<a href="_actions_normalize_.normalizechildactionschemaconfig.html" class="tsd-kind-icon">Normalize<wbr>Child<wbr>Action<wbr>Schema<wbr>Config</a>
					</li>
					<li class=" tsd-kind-interface tsd-parent-kind-external-module tsd-is-external">
						<a href="_actions_normalize_.normalizeremoveactionconfig.html" class="tsd-kind-icon">Normalize<wbr>Remove<wbr>Action<wbr>Config</a>
					</li>
					<li class=" tsd-kind-interface tsd-parent-kind-external-module tsd-is-external">
						<a href="_actions_normalize_.normalizeremoveactionpayload.html" class="tsd-kind-icon">Normalize<wbr>Remove<wbr>Action<wbr>Payload</a>
					</li>
					<li class=" tsd-kind-interface tsd-parent-kind-external-module tsd-is-external">
						<a href="_actions_normalize_.normalizeremovechildactionconfig.html" class="tsd-kind-icon">Normalize<wbr>Remove<wbr>Child<wbr>Action<wbr>Config</a>
					</li>
					<li class=" tsd-kind-interface tsd-parent-kind-external-module tsd-is-external">
						<a href="_actions_normalize_.normalizeremovechildactionpayload.html" class="tsd-kind-icon">Normalize<wbr>Remove<wbr>Child<wbr>Action<wbr>Payload</a>
					</li>
					<li class=" tsd-kind-interface tsd-parent-kind-external-module tsd-is-external">
						<a href="_actions_normalize_.schemamap.html" class="tsd-kind-icon">Schema<wbr>Map</a>
					</li>
					<li class=" tsd-kind-variable tsd-parent-kind-external-module tsd-is-external tsd-is-not-exported">
						<a href="../modules/_actions_normalize_.html#action_namespace" class="tsd-kind-icon">ACTION_<wbr>NAMESPACE</a>
					</li>
					<li class=" tsd-kind-function tsd-parent-kind-external-module tsd-has-type-parameter tsd-is-external">
						<a href="../modules/_actions_normalize_.html#actioncreators" class="tsd-kind-icon">action<wbr>Creators</a>
					</li>
					<li class=" tsd-kind-function tsd-parent-kind-external-module tsd-is-external tsd-is-not-exported">
						<a href="../modules/_actions_normalize_.html#getrelationproperty" class="tsd-kind-icon">get<wbr>Relation<wbr>Property</a>
					</li>
				</ul>
			</nav>
		</div>
	</div>
</div>
<footer class="with-border-bottom">
	<div class="container">
		<h2>Legend</h2>
		<div class="tsd-legend-group">
			<ul class="tsd-legend">
				<li class="tsd-kind-module"><span class="tsd-kind-icon">Module</span></li>
				<li class="tsd-kind-object-literal"><span class="tsd-kind-icon">Object literal</span></li>
				<li class="tsd-kind-variable"><span class="tsd-kind-icon">Variable</span></li>
				<li class="tsd-kind-function"><span class="tsd-kind-icon">Function</span></li>
				<li class="tsd-kind-function tsd-has-type-parameter"><span class="tsd-kind-icon">Function with type parameter</span></li>
				<li class="tsd-kind-index-signature"><span class="tsd-kind-icon">Index signature</span></li>
				<li class="tsd-kind-type-alias"><span class="tsd-kind-icon">Type alias</span></li>
			</ul>
			<ul class="tsd-legend">
				<li class="tsd-kind-enum"><span class="tsd-kind-icon">Enumeration</span></li>
				<li class="tsd-kind-enum-member"><span class="tsd-kind-icon">Enumeration member</span></li>
				<li class="tsd-kind-property tsd-parent-kind-enum"><span class="tsd-kind-icon">Property</span></li>
				<li class="tsd-kind-method tsd-parent-kind-enum"><span class="tsd-kind-icon">Method</span></li>
			</ul>
			<ul class="tsd-legend">
				<li class="tsd-kind-interface"><span class="tsd-kind-icon">Interface</span></li>
				<li class="tsd-kind-interface tsd-has-type-parameter"><span class="tsd-kind-icon">Interface with type parameter</span></li>
				<li class="tsd-kind-constructor tsd-parent-kind-interface"><span class="tsd-kind-icon">Constructor</span></li>
				<li class="tsd-kind-property tsd-parent-kind-interface"><span class="tsd-kind-icon">Property</span></li>
				<li class="tsd-kind-method tsd-parent-kind-interface"><span class="tsd-kind-icon">Method</span></li>
				<li class="tsd-kind-index-signature tsd-parent-kind-interface"><span class="tsd-kind-icon">Index signature</span></li>
			</ul>
			<ul class="tsd-legend">
				<li class="tsd-kind-class"><span class="tsd-kind-icon">Class</span></li>
				<li class="tsd-kind-class tsd-has-type-parameter"><span class="tsd-kind-icon">Class with type parameter</span></li>
				<li class="tsd-kind-constructor tsd-parent-kind-class"><span class="tsd-kind-icon">Constructor</span></li>
				<li class="tsd-kind-property tsd-parent-kind-class"><span class="tsd-kind-icon">Property</span></li>
				<li class="tsd-kind-method tsd-parent-kind-class"><span class="tsd-kind-icon">Method</span></li>
				<li class="tsd-kind-accessor tsd-parent-kind-class"><span class="tsd-kind-icon">Accessor</span></li>
				<li class="tsd-kind-index-signature tsd-parent-kind-class"><span class="tsd-kind-icon">Index signature</span></li>
			</ul>
			<ul class="tsd-legend">
				<li class="tsd-kind-constructor tsd-parent-kind-class tsd-is-inherited"><span class="tsd-kind-icon">Inherited constructor</span></li>
				<li class="tsd-kind-property tsd-parent-kind-class tsd-is-inherited"><span class="tsd-kind-icon">Inherited property</span></li>
				<li class="tsd-kind-method tsd-parent-kind-class tsd-is-inherited"><span class="tsd-kind-icon">Inherited method</span></li>
				<li class="tsd-kind-accessor tsd-parent-kind-class tsd-is-inherited"><span class="tsd-kind-icon">Inherited accessor</span></li>
			</ul>
			<ul class="tsd-legend">
				<li class="tsd-kind-property tsd-parent-kind-class tsd-is-protected"><span class="tsd-kind-icon">Protected property</span></li>
				<li class="tsd-kind-method tsd-parent-kind-class tsd-is-protected"><span class="tsd-kind-icon">Protected method</span></li>
				<li class="tsd-kind-accessor tsd-parent-kind-class tsd-is-protected"><span class="tsd-kind-icon">Protected accessor</span></li>
			</ul>
			<ul class="tsd-legend">
				<li class="tsd-kind-property tsd-parent-kind-class tsd-is-private"><span class="tsd-kind-icon">Private property</span></li>
				<li class="tsd-kind-method tsd-parent-kind-class tsd-is-private"><span class="tsd-kind-icon">Private method</span></li>
				<li class="tsd-kind-accessor tsd-parent-kind-class tsd-is-private"><span class="tsd-kind-icon">Private accessor</span></li>
			</ul>
			<ul class="tsd-legend">
				<li class="tsd-kind-property tsd-parent-kind-class tsd-is-static"><span class="tsd-kind-icon">Static property</span></li>
				<li class="tsd-kind-call-signature tsd-parent-kind-class tsd-is-static"><span class="tsd-kind-icon">Static method</span></li>
			</ul>
		</div>
	</div>
</footer>
<div class="container tsd-generator">
	<p>Generated using <a href="http://typedoc.org/" target="_blank">TypeDoc</a></p>
</div>
<div class="overlay"></div>
<script src="../assets/js/main.js"></script>
<script>if (location.protocol == 'file:') document.write('<script src="../assets/js/search.js"><' + '/script>');</script>
</body>
</html><|MERGE_RESOLUTION|>--- conflicted
+++ resolved
@@ -117,7 +117,7 @@
 					<div class="tsd-signature tsd-kind-icon">add<wbr>Child<wbr>Data<span class="tsd-signature-symbol">:</span> <span class="tsd-signature-type">function</span></div>
 					<aside class="tsd-sources">
 						<ul>
-							<li>Defined in <a href="https://github.com/michaelkrone/ngrx-normalizr/blob/dace661/src/actions/normalize.ts#L224">actions/normalize.ts:224</a></li>
+							<li>Defined in <a href="https://github.com/michaelkrone/ngrx-normalizr/blob/a42a5ff/src/actions/normalize.ts#L224">actions/normalize.ts:224</a></li>
 						</ul>
 					</aside>
 					<div class="tsd-comment tsd-typography">
@@ -165,15 +165,7 @@
 					<div class="tsd-signature tsd-kind-icon">add<wbr>Data<span class="tsd-signature-symbol">:</span> <span class="tsd-signature-type">function</span></div>
 					<aside class="tsd-sources">
 						<ul>
-<<<<<<< HEAD
-							<li>Defined in <a href="https://github.com/michaelkrone/ngrx-normalizr/blob/dace661/src/actions/normalize.ts#L219">actions/normalize.ts:219</a></li>
-=======
-<<<<<<< HEAD
-							<li>Defined in <a href="https://github.com/michaelkrone/ngrx-normalizr/blob/6fa4021/src/actions/normalize.ts#L111">actions/normalize.ts:111</a></li>
-=======
-							<li>Defined in <a href="https://github.com/michaelkrone/ngrx-normalizr/blob/ab53558/src/actions/normalize.ts#L111">actions/normalize.ts:111</a></li>
->>>>>>> origin/master
->>>>>>> 7ab4fc6d
+							<li>Defined in <a href="https://github.com/michaelkrone/ngrx-normalizr/blob/a42a5ff/src/actions/normalize.ts#L219">actions/normalize.ts:219</a></li>
 						</ul>
 					</aside>
 					<div class="tsd-comment tsd-typography">
@@ -209,7 +201,7 @@
 					<div class="tsd-signature tsd-kind-icon">remove<wbr>Child<wbr>Data<span class="tsd-signature-symbol">:</span> <span class="tsd-signature-type">function</span></div>
 					<aside class="tsd-sources">
 						<ul>
-							<li>Defined in <a href="https://github.com/michaelkrone/ngrx-normalizr/blob/dace661/src/actions/normalize.ts#L241">actions/normalize.ts:241</a></li>
+							<li>Defined in <a href="https://github.com/michaelkrone/ngrx-normalizr/blob/a42a5ff/src/actions/normalize.ts#L241">actions/normalize.ts:241</a></li>
 						</ul>
 					</aside>
 					<div class="tsd-comment tsd-typography">
@@ -251,15 +243,7 @@
 					<div class="tsd-signature tsd-kind-icon">remove<wbr>Data<span class="tsd-signature-symbol">:</span> <span class="tsd-signature-type">function</span></div>
 					<aside class="tsd-sources">
 						<ul>
-<<<<<<< HEAD
-							<li>Defined in <a href="https://github.com/michaelkrone/ngrx-normalizr/blob/dace661/src/actions/normalize.ts#L233">actions/normalize.ts:233</a></li>
-=======
-<<<<<<< HEAD
-							<li>Defined in <a href="https://github.com/michaelkrone/ngrx-normalizr/blob/6fa4021/src/actions/normalize.ts#L116">actions/normalize.ts:116</a></li>
-=======
-							<li>Defined in <a href="https://github.com/michaelkrone/ngrx-normalizr/blob/ab53558/src/actions/normalize.ts#L116">actions/normalize.ts:116</a></li>
->>>>>>> origin/master
->>>>>>> 7ab4fc6d
+							<li>Defined in <a href="https://github.com/michaelkrone/ngrx-normalizr/blob/a42a5ff/src/actions/normalize.ts#L233">actions/normalize.ts:233</a></li>
 						</ul>
 					</aside>
 					<div class="tsd-comment tsd-typography">
@@ -298,15 +282,7 @@
 					<div class="tsd-signature tsd-kind-icon">set<wbr>Data<span class="tsd-signature-symbol">:</span> <span class="tsd-signature-type">function</span></div>
 					<aside class="tsd-sources">
 						<ul>
-<<<<<<< HEAD
-							<li>Defined in <a href="https://github.com/michaelkrone/ngrx-normalizr/blob/dace661/src/actions/normalize.ts#L214">actions/normalize.ts:214</a></li>
-=======
-<<<<<<< HEAD
-							<li>Defined in <a href="https://github.com/michaelkrone/ngrx-normalizr/blob/6fa4021/src/actions/normalize.ts#L106">actions/normalize.ts:106</a></li>
-=======
-							<li>Defined in <a href="https://github.com/michaelkrone/ngrx-normalizr/blob/ab53558/src/actions/normalize.ts#L106">actions/normalize.ts:106</a></li>
->>>>>>> origin/master
->>>>>>> 7ab4fc6d
+							<li>Defined in <a href="https://github.com/michaelkrone/ngrx-normalizr/blob/a42a5ff/src/actions/normalize.ts#L214">actions/normalize.ts:214</a></li>
 						</ul>
 					</aside>
 					<div class="tsd-comment tsd-typography">
