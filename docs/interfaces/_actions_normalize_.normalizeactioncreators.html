--- conflicted
+++ resolved
@@ -115,11 +115,7 @@
 					<div class="tsd-signature tsd-kind-icon">add<wbr>Data<span class="tsd-signature-symbol">:</span> <span class="tsd-signature-type">function</span></div>
 					<aside class="tsd-sources">
 						<ul>
-<<<<<<< HEAD
-							<li>Defined in <a href="https://github.com/michaelkrone/ngrx-normalizr/blob/1c77013/src/actions/normalize.ts#L71">actions/normalize.ts:71</a></li>
-=======
-							<li>Defined in <a href="https://github.com/michaelkrone/ngrx-normalizr/blob/fb427fc/src/actions/normalize.ts#L71">actions/normalize.ts:71</a></li>
->>>>>>> e8d5ddb6
+							<li>Defined in <a href="https://github.com/michaelkrone/ngrx-normalizr/blob/1eda8a0/src/actions/normalize.ts#L71">actions/normalize.ts:71</a></li>
 						</ul>
 					</aside>
 					<div class="tsd-comment tsd-typography">
@@ -155,11 +151,7 @@
 					<div class="tsd-signature tsd-kind-icon">remove<wbr>Data<span class="tsd-signature-symbol">:</span> <span class="tsd-signature-type">function</span></div>
 					<aside class="tsd-sources">
 						<ul>
-<<<<<<< HEAD
-							<li>Defined in <a href="https://github.com/michaelkrone/ngrx-normalizr/blob/1c77013/src/actions/normalize.ts#L76">actions/normalize.ts:76</a></li>
-=======
-							<li>Defined in <a href="https://github.com/michaelkrone/ngrx-normalizr/blob/fb427fc/src/actions/normalize.ts#L76">actions/normalize.ts:76</a></li>
->>>>>>> e8d5ddb6
+							<li>Defined in <a href="https://github.com/michaelkrone/ngrx-normalizr/blob/1eda8a0/src/actions/normalize.ts#L76">actions/normalize.ts:76</a></li>
 						</ul>
 					</aside>
 					<div class="tsd-comment tsd-typography">
@@ -198,11 +190,7 @@
 					<div class="tsd-signature tsd-kind-icon">set<wbr>Data<span class="tsd-signature-symbol">:</span> <span class="tsd-signature-type">function</span></div>
 					<aside class="tsd-sources">
 						<ul>
-<<<<<<< HEAD
-							<li>Defined in <a href="https://github.com/michaelkrone/ngrx-normalizr/blob/1c77013/src/actions/normalize.ts#L66">actions/normalize.ts:66</a></li>
-=======
-							<li>Defined in <a href="https://github.com/michaelkrone/ngrx-normalizr/blob/fb427fc/src/actions/normalize.ts#L66">actions/normalize.ts:66</a></li>
->>>>>>> e8d5ddb6
+							<li>Defined in <a href="https://github.com/michaelkrone/ngrx-normalizr/blob/1eda8a0/src/actions/normalize.ts#L66">actions/normalize.ts:66</a></li>
 						</ul>
 					</aside>
 					<div class="tsd-comment tsd-typography">
