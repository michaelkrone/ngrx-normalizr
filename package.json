{
	"name": "ngrx-normalizr",
<<<<<<< HEAD
	"version": "2.2.0",
=======
	"version": "2.1.0",
>>>>>>> 7ab4fc6d
	"description": "Normalizing state reducer for ngrx applications",
	"main": "./dist/index.js",
	"types": "./dist/index.d.ts",
	"scripts": {
		"watch": "./node_modules/.bin/karma start",
		"prepublishOnly": "yarn aot",
		"tsc": "rm -rf ./dist && tsc",
		"aot": "rm -rf ./dist && ./node_modules/.bin/ngc",
		"docs": "rm -rf ./docs && typedoc --out ./docs --name ngrx-normalizr --readme ./README.md --module commonjs --target ES5 --theme default && yarn docs-github",
		"docs-github": "touch ./docs/.nojekyll",
		"test": "./node_modules/.bin/karma start karma-ci.conf.js"
	},
	"readme": "README.md",
	"author": "Michael Krone <michael.krone@outlook.com>",
	"repository": {
		"type": "git",
		"url": "https://github.com/michaelkrone/ngrx-normalizr"
	},
	"license": "MIT",
	"peerDependencies": {
		"@ngrx/store": "^4.0.3"
	},
	"dependencies": {
		"normalizr": "^3.2.3"
	},
	"devDependencies": {
		"@angular/compiler": "^4.3.5",
		"@angular/compiler-cli": "^4.3.5",
		"@angular/core": "^4.3.5",
		"@ngrx/store": "^4.0.3",
		"@types/jasmine": "^2.5.53",
		"@types/jasminewd2": "^2.0.2",
		"@types/lodash": "^4.14.82",
		"@types/node": "^8.0.24",
		"@types/should": "^8.3.0",
		"codelyzer": "^3.2.1",
		"jasmine-core": "^2.7.0",
		"jasmine-spec-reporter": "^4.2.1",
		"karma": "^1.7.0",
		"karma-chrome-launcher": "^2.2.0",
		"karma-cli": "^1.0.1",
		"karma-coverage-istanbul-reporter": "^1.3.0",
		"karma-firefox-launcher": "^1.0.1",
		"karma-jasmine": "^1.1.0",
		"karma-jasmine-html-reporter": "^0.2.2",
		"karma-typescript": "^3.0.5",
		"rxjs": "^5.4.3",
		"should": "^11.2.1",
		"ts-node": "^3.3.0",
		"tslint": "^5.6.0",
		"typescript": "^2.4.2",
		"zone.js": "^0.8.16"
	}
}<|MERGE_RESOLUTION|>--- conflicted
+++ resolved
@@ -1,10 +1,6 @@
 {
 	"name": "ngrx-normalizr",
-<<<<<<< HEAD
 	"version": "2.2.0",
-=======
-	"version": "2.1.0",
->>>>>>> 7ab4fc6d
 	"description": "Normalizing state reducer for ngrx applications",
 	"main": "./dist/index.js",
 	"types": "./dist/index.d.ts",
@@ -13,7 +9,8 @@
 		"prepublishOnly": "yarn aot",
 		"tsc": "rm -rf ./dist && tsc",
 		"aot": "rm -rf ./dist && ./node_modules/.bin/ngc",
-		"docs": "rm -rf ./docs && typedoc --out ./docs --name ngrx-normalizr --readme ./README.md --module commonjs --target ES5 --theme default && yarn docs-github",
+		"docs":
+			"rm -rf ./docs && typedoc --out ./docs --name ngrx-normalizr --readme ./README.md --module commonjs --target ES5 --theme default && yarn docs-github",
 		"docs-github": "touch ./docs/.nojekyll",
 		"test": "./node_modules/.bin/karma start karma-ci.conf.js"
 	},
@@ -55,7 +52,8 @@
 		"should": "^11.2.1",
 		"ts-node": "^3.3.0",
 		"tslint": "^5.6.0",
-		"typescript": "^2.4.2",
+		"typedoc": "0.8.0",
+		"typescript": "^2.5.3",
 		"zone.js": "^0.8.16"
 	}
 }